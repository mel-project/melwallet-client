[package]
name = "melwallet-client"
version = "0.7.0"
authors = ["Themelio Labs"]
edition = "2018"

description = "melwalletd client library"
license = "MPL-2.0"
repository = "https://github.com/themeliolabs/melwallet-client"
# See more keys and their definitions at https://doc.rust-lang.org/cargo/reference/manifest.html

[patch.crates-io]
# themelio-nodeprot={path="../themelio-nodeprot"}
melwalletd-prot={path="../melwalletd-prot"}
themelio-structs={path="../themelio-structs"}


[dependencies]
# tmelcrypt = { git = "https://github.com/themeliolabs/themelio-core" }
tmelcrypt= "0.2.4"
smolscale= "0.3.23"
stdcode= "0.1.7"
themelio-stf= "0.9.15"
serde={ version = "1.0.136", features = ["derive"] }
anyhow= "1.0.56"
tracing-subscriber = "0.3.9"
log= "0.4.16"
tracing= "0.1.32"
smol= "1.2.5"
serde_json= { version = "1.0.79", features = ["arbitrary_precision"] }
async-h1= "2.3.3"
http-types= "2.12.0"
serde_with= "1.12.0"
colored= "2.0.0"
tabwriter={ version = "1.2.1", features = ["ansi_formatting"] }
hex= "0.4.3"
once_cell = "1.10.0"
getrandom = "0.2.5"
thiserror= "1.0.30"
themelio-structs = "0.2.6"
rpassword = "7.0.0"
clap = { version = "3.2.16", features = ["derive", "cargo"] }
clap_complete = "3.2.3"
<<<<<<< HEAD
terminal_size = "0.2.1"
=======
melwalletd-prot = "0.2.0"
nanorpc = "0.1.12"
async-trait = "0.1.58"
>>>>>>> f954929e
<|MERGE_RESOLUTION|>--- conflicted
+++ resolved
@@ -41,10 +41,7 @@
 rpassword = "7.0.0"
 clap = { version = "3.2.16", features = ["derive", "cargo"] }
 clap_complete = "3.2.3"
-<<<<<<< HEAD
 terminal_size = "0.2.1"
-=======
 melwalletd-prot = "0.2.0"
 nanorpc = "0.1.12"
-async-trait = "0.1.58"
->>>>>>> f954929e
+async-trait = "0.1.58"