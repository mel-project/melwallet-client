--- conflicted
+++ resolved
@@ -83,19 +83,6 @@
         };
         let command_output: (String, CommonArgs) = match args {
             Args::Create { wargs } => {
-<<<<<<< HEAD
-                let dclient = wargs.common.dclient();
-                let pwd = prompt_password_with_confirmation().await?;
-                dclient
-                    .create_wallet(&wargs.wallet, Some(pwd), None)
-                    .await?;
-                let summary = dclient
-                    .list_wallets()
-                    .await?
-                    .get(&wargs.wallet)
-                    .cloned()
-                    .context("just-created wallet is now gone")?;
-=======
                 let rpc = wargs.common.rpc_client();
                 let pwd = prompt_password_with_confirmation().await?;
                 let wallet_name = wargs.wallet;
@@ -104,7 +91,6 @@
                     .wallet_summary(wallet_name.clone())
                     .await
                     .context("just-created wallet is now gone")??;
->>>>>>> f954929e
 
                 write_wallet_summary(&mut twriter, &wallet_name, &summary)?;
                 writeln!(twriter)?;
@@ -351,7 +337,6 @@
                     value.to_string().bold().bright_green(),
                     from
                 )?;
-                let _dclient = wargs.common.dclient();
                 let pool_state = rpc_client
                     .melswap_info(SerializeAsString(pool_key))
                     .await??
