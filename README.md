--- conflicted
+++ resolved
@@ -1,31 +1,33 @@
-# melwallet-cli(ent)
+# melwallet-cli
 
 [![](https://img.shields.io/crates/v/melwallet-client)](https://crates.io/crates/melwallet-client)
 ![](https://img.shields.io/crates/l/melwallet-client)
 
 The de-facto tool used to communicate with the Themelio wallet daemon, [`melwalletd`](https://github.com/themeliolabs/melwalletd). `melwallet-cli` formats and send requests to the blockchain, prompting the user for when necessary. This tool aims to offer the flexibility of interacting directly with the `melwalletd` REST api with many additional benefits, including:
 
-- useful help messages
-- automatic response output formatting
-- automatic transaction preparation and request formatting
-
-`melwallet-client` also provides a Rust library API, but that is currently unstable.
+
++ useful help messages 
++ automatic response output formatting
++ automatic transaction preparation and request formatting
+
 
 ## Installation
 
-`melwallet-client` is a Rust crate, so the easiest way to install is with `cargo`. If not already installed, be sure to also install `melwalletd`:
-
-```
+`melwallet-client` is a rust crate so the easiest way to install is with `cargo`. If not already installed, be sure to also install `melwalletd`
+
+``` 
 cargo install --locked melwallet-cli melwalletd
 ```
 
-For a quick intro to using this software, check out [this quick guide](https://docs.themelio.org/try-themelio/my-first-tx/) on the Themelio docs page
+For a quick intro to using this software, checkout [this quick guide] on the Themelio docs page(https://docs.themelio.org/try-themelio/my-first-tx/)
+
+
 
 ## Using melwallet-cli
 
-To display a complete description of`melwallet-cli`'s capabilities, use the `--help` flag
-
-```
+To find out about `melwallet-cli`s capabilities, use the `--help` flag 
+
+``` 
 $ melwallet-cli --help
 
 melwallet-client
@@ -111,7 +113,7 @@
 
 ### `create`
 
-```
+``` 
 $ melwallet-cli create -w test_wallet
 Enter password: <your password>
 Wallet name:  test_wallet (locked)
@@ -123,6 +125,7 @@
 
 As you can see here we used the `create` subcommand with the `-w` flag, short for `--wallet`, to create a wallet named `test_wallet`. This command outputs a formatted summary of the newly created wallet.
 
+
 ### `send-faucet` (testnet only)
 
 ```
@@ -131,13 +134,15 @@
 (wait for confirmation with melwallet-cli wait-confirmation -w test_wallet c55cb04275fe0d6c618a51e04eb82b1a43487b499d8cca28d5d7ec2247f5047d)
 ```
 
-When needed, 1001 fake `MEL` can be collected from the network using the `send-faucet` verb. This verb outputs the transaction hash, and a `melwallet-cli` command using the `wait-confirmation` verb.
+When needed, 1001 fake `MEL` can be collected from the network using the `send-faucet` verb. This verb outputs the transaction hash, and a `melwallet-cli` command using the `wait-confirmation` verb. 
 
 ```
 melwallet-cli wait-confirmation -w test_wallet c55cb04275fe0d6c618a51e04eb82b1a43487b499d8cca28d5d7ec2247f5047d
 ```
 
 If used, this command will cause the terminal to wait for a transaction to be accepted by the Themelio blockchain.
+
+
 
 ### `summary`
 
@@ -169,31 +174,6 @@
 (wait for confirmation with melwallet-cli wait-confirmation -w testing123 818336401d0d1303d182aa83926f9d0fc288e12cdbf5d473327a255babed55f6)
 ```
 
-<<<<<<< HEAD
-The `--to` flag of the send command has four comma-delimitted fields; from the help doc:
-```
-FORMAT: "destination,amount[,denom[,additional_data]]"
-```
-
-+ `desination`: the wallet address to send funds
-+ `amount`: A number requiring a decimal and numbers to either side of it; ex: 1.0, 0.01
-+ `denom`: the type (denomination) of coin being sent; the native options are MEL,SYM, and ERG
-+ `additional_data`: hex or ascii encoded data included in the transaction
-
-In the above example the `additional_data` field, `68656c6c6f20776f726c64`, is the hex encoding of `hello world`. `melwallet-cli` is capable of encoding ascii strings as hex automatcally using `ascii=` like this
-```
-
-```
- Use `send --help` for 
-
-```
-FORMAT: "destination,amount[,denom[,additional_data]]"
-```
-
-
-```
-melwallet-cli send --help
-=======
 The `--to` flag of the send command might be a little confusing. It is at most four comma-separated values:
 
 - an **address** (covenant hash); in the example `t22272fg9r0k8k09qj06drzzjq9e0rw3asxfs1zrnaccwv5j6gq5tg`
@@ -211,7 +191,6 @@
 
 ```
 --to t22272fg9r0k8k09qj06drzzjq9e0rw3asxfs1zrnaccwv5j6gq5tg,0.0001,SYM
->>>>>>> 564815ce
 ```
 
 means sending 0.0001 SYM to the same address, again with empty additional data.
